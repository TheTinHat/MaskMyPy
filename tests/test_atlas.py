import os
import shutil
import geopandas as gpd
import pytest
from copy import deepcopy
from pandas.testing import assert_frame_equal
from maskmypy import Atlas, Donut


@pytest.fixture
def points():
    return gpd.read_file("tests/points.geojson").to_crs(epsg=26910)


@pytest.fixture()
def tmpdir():
    os.makedirs("./tmp/", exist_ok=True)
    yield
    shutil.rmtree("./tmp")


@pytest.fixture
def atlas(points, tmpdir):
    return Atlas(name="test_atlas", directory="./tmp/", sensitive=points)


def test_atlas_autosave_and_load(atlas):
    atlas.donut([10, 20, 30], [110, 120, 130], seed=123)
    del atlas

    atlas = Atlas.load(name="test_atlas", directory="./tmp/")
    assert len(atlas.candidates) == 3


def test_atlas_with_existing_candidates(atlas):
    atlas.donut([10, 20, 30], [110, 120, 130], seed=123)
    atlas.donut([10, 20, 30, 40, 50], [110, 120, 130, 140, 150], seed=123)
    assert len(atlas.candidates) == 5
    atlas.donut([10, 20, 30], [110, 120, 130], seed=456)
    assert len(atlas.candidates) == 8


def test_atlas_get(atlas):
    atlas.donut([10, 20, 30], [110, 120, 130], seed=123)
    result_1 = atlas.get(cid=atlas.cids[0])
    result_2 = atlas.get(0)
    assert result_1 == result_2


def test_atlas_flush_candidates(atlas):
    atlas.donut([10, 20, 30], [110, 120, 130], seed=123)
    atlas.flush_candidates()
    assert atlas.candidates[0].mdf == None
    assert isinstance(atlas.candidates[0].get().mdf, gpd.GeoDataFrame)


def test_multiple_atlases(points, tmpdir):
    atlas_a = Atlas(name="test_atlas_a", directory="./tmp/", sensitive=points)
    atlas_b = Atlas(name="test_atlas_b", directory="./tmp/", sensitive=points)

    atlas_a.donut([10, 20, 30], [110, 120, 130], seed=123)
    atlas_b.donut([10, 20, 30], [110, 120, 130], seed=123)

    atlas_a = Atlas.load(name="test_atlas_a", directory="./tmp/")
    atlas_b = Atlas.load(name="test_atlas_a", directory="./tmp/")

    assert len(atlas_a.candidates) == 3
    assert len(atlas_b.candidates) == 3


# def test_atlas_delete(atlas):
#     atlas.donut([10, 20, 30], [110, 120, 130], seed=123)
#     assert len(atlas.candidates) == 2
#     atlas.delete_candidate(atlas.cids[1])

#     assert len(atlas.storage.list_candidates(sid=atlas.sid)) == 2


def test_atlas_set_candidate_bad_crs(atlas, points):
    mdf, mask_params = Donut(points, 50, 500, seed=123).run()
    mdf = mdf.to_crs(epsg=2955)

    with pytest.raises(AssertionError):
        atlas.create_candidate(mdf, mask_params)

    mdf = mdf.to_crs(atlas.crs)
    atlas.create_candidate(mdf, mask_params)


def test_atlas_set_candidate_unmasked(atlas, points):
    with pytest.raises(AssertionError):
        atlas.create_candidate(points, {})


# def test_atlas_autosave(points, masked_points, tmpdir):
#     atlas = Atlas(points, directory="./tmp/", autosave=True)
#     atlas.create_candidate(masked_points, {})
#     saved = gpd.read_file(atlas.gpkg_path, layer=atlas.get().layer_name)
#     assert saved.equals(masked_points)


# def test_atlas_get(points, masked_points):
#     atlas = Atlas("test-atlas", points)
#     atlas.create_candidate(masked_points, {})
#     assert atlas.get().gdf.equals(masked_points)
#     assert atlas.get().gdf.equals(points) is False
#     assert "checksum" in atlas.get().parameters
#     assert "test_key" not in atlas.get().parameters


# # def test_atlas_flush_candidate(points, masked_points, tmpdir):
# #     atlas = Atlas(points, directory="./tmp")
# #     atlas.create_candidate(masked_points, {})
# #     saved = gpd.read_file(atlas.gpkg_path, layer=atlas.get().layer_name)
# #     assert saved.equals(atlas.get().gdf)


# # def test_atlas_autoflush_candidate(points, masked_points, tmpdir):
# #     atlas = Atlas(points, autoflush=True, directory="./tmp")
# #     atlas.create_candidate(masked_points, {})
# #     saved = gpd.read_file(atlas.gpkg_path, layer=atlas.get().layer_name)
# #     assert saved.equals(atlas.get().gdf)


<<<<<<< HEAD
# def test_atlas_save_atlas(points, masked_points, tmpdir):
#     atlas = Atlas(points, name="atlas_save_test", directory="./tmp")
#     atlas.create_candidate(masked_points, {})
#     atlas.save_atlas()

#     saved = gpd.read_file(atlas.gpkg_path, layer=atlas.get().layer_name)
#     assert saved.equals(masked_points)

#     with open(atlas.archive_path, "r") as file:
#         archive = json.load(file)

#     assert "metadata" in archive
#     assert "candidates" in archive

#     assert archive["metadata"]["directory"] == "tmp"
#     assert atlas.get().layer_name in archive["candidates"]


def test_donut(points):
    atlas = Atlas("test-atlas", points)

    with pytest.raises(TypeError):
        donut = atlas.donut()
=======
#     # Test first atlas again with name specified
#     atlas = Atlas.open_atlas(directory="./tmp", name="atlas_open_test")
#     assert len(atlas.candidates) == 1
>>>>>>> c8401817

    donut = atlas.donut(50, 500)
    assert isinstance(donut.gdf, gpd.GeoDataFrame)
    assert isinstance(donut.parameters["author"], str)
    assert isinstance(donut.parameters["created_at"], int)


def test_geopandas_does_not_modify_sensitive(points):
    atlas = Atlas("test-atlas", points)
    original_sensitive = deepcopy(atlas.sensitive)
    atlas.donut(50, 500)

<<<<<<< HEAD
    assert_frame_equal(atlas.sensitive, original_sensitive)
    with pytest.raises(AssertionError):
        assert_frame_equal(atlas.sensitive, atlas.get().gdf)
=======

def test_geopandas_does_not_modify_sensitive(points):
    atlas = Atlas("test-atlas", points)
    original_sensitive = deepcopy(atlas.sensitive)
    atlas.donut(50, 500)

    assert_frame_equal(atlas.sensitive, original_sensitive)
    with pytest.raises(AssertionError):
        assert_frame_equal(atlas.sensitive, atlas.get().get().mdf)
>>>>>>> c8401817


def test_donut_list(atlas):
    mins = [50, 100, 150, 200, 250]
    maxes = [500, 550, 600, 650, 700]
    donuts = atlas.donut(mins, maxes)
    assert len(donuts) == len(mins)


def test_donut_list_uneven(atlas):
    mins = [50, 100, 150, 200]
    maxes = [500, 550]
    donuts = atlas.donut(mins, maxes)
    assert len(donuts) == len(mins)

    mins = [50, 100]
    maxes = [500, 550, 600, 650, 700]
    donuts = atlas.donut(mins, maxes)
    assert len(donuts) == len(maxes)


@pytest.mark.slow
def test_memory_management(points, tmpdir):
    import gc
    import psutil

    atlas = Atlas(name="test_a", sensitive=points, directory="./tmp")
    mem_start = psutil.Process(os.getpid()).memory_info().rss / 1024**2
    atlas.donut([1], list(range(2, 102)))
    mem_candidates = (psutil.Process(os.getpid()).memory_info().rss / 1024**2) - mem_start
    del atlas
    gc.collect()

    mem_start = psutil.Process(os.getpid()).memory_info().rss / 1024**2
    atlas = Atlas(name="test_b", sensitive=points, directory="./tmp")
    atlas.donut([1], list(range(2, 102)))
    atlas.flush_candidates()
    gc.collect()
    mem_candidates_autoflush = (
        psutil.Process(os.getpid()).memory_info().rss / 1024**2
    ) - mem_start

    assert mem_candidates_autoflush < mem_candidates<|MERGE_RESOLUTION|>--- conflicted
+++ resolved
@@ -122,7 +122,6 @@
 # #     assert saved.equals(atlas.get().gdf)
 
 
-<<<<<<< HEAD
 # def test_atlas_save_atlas(points, masked_points, tmpdir):
 #     atlas = Atlas(points, name="atlas_save_test", directory="./tmp")
 #     atlas.create_candidate(masked_points, {})
@@ -146,11 +145,6 @@
 
     with pytest.raises(TypeError):
         donut = atlas.donut()
-=======
-#     # Test first atlas again with name specified
-#     atlas = Atlas.open_atlas(directory="./tmp", name="atlas_open_test")
-#     assert len(atlas.candidates) == 1
->>>>>>> c8401817
 
     donut = atlas.donut(50, 500)
     assert isinstance(donut.gdf, gpd.GeoDataFrame)
@@ -163,21 +157,9 @@
     original_sensitive = deepcopy(atlas.sensitive)
     atlas.donut(50, 500)
 
-<<<<<<< HEAD
     assert_frame_equal(atlas.sensitive, original_sensitive)
     with pytest.raises(AssertionError):
         assert_frame_equal(atlas.sensitive, atlas.get().gdf)
-=======
-
-def test_geopandas_does_not_modify_sensitive(points):
-    atlas = Atlas("test-atlas", points)
-    original_sensitive = deepcopy(atlas.sensitive)
-    atlas.donut(50, 500)
-
-    assert_frame_equal(atlas.sensitive, original_sensitive)
-    with pytest.raises(AssertionError):
-        assert_frame_equal(atlas.sensitive, atlas.get().get().mdf)
->>>>>>> c8401817
 
 
 def test_donut_list(atlas):
